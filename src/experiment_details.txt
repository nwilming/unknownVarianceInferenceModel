 raw_data_dir: raw_data_dir/

begin experiment ConfExp
	#----- DecisionModel keys -----#
	tp: 0.
	T: 5.
	iti: 3.
	dt: 1e-3
	reward: 1
	penalty: 0
	n: 101
	# external_var can be a float or a list of floats (e.g. [10.,20.,30.])
	external_var: [0.5, 1., 1.5] # The external_var units must be stimulus variance over time (e.g. contrast**2/s).
	# prior_var_prob is only used if external_var is a list.
	# It represents the prior probability of each variance.
	# The probabilities are normalized when they are loaded.
	prior_var_prob: [0.3,0.3,0.3]
	#----- Fitter keys -----#
	ISI: 0.1
	rt_cutoff: 14.
	distractor: 0.5
	forced_non_decision_time: 0. #Maybe change later.
	rt_measured_from_stim_end: True # If False, rt are measured from stim start. If True, they are measured from the stim end
	time_available_to_respond: inf
	is_binary_confidence: True # Can be True or False to indicate if the confidence data is binary or not
	#----- IO keys -----#
  session_parser: lambda f: int(f.split('/')[-1][3:5])
  file_extension: .csv
  time_conversion_to_seconds: 1.

<<<<<<< HEAD
  # Order is ,choice_rt,confidence,mc,response,noise_sigma,side,correct,snum,session_num,block_num
  data_structure:{"delimiter": ",",\
=======
begin experiment exp1
	#----- DecisionModel keys -----#
	tp: 0.
	T: 1.
	iti: 3.
	dt: 0.008
	external_var: 1000.
	n: 101
	reward: 1.
	penalty: 0.
	#----- Fitter keys -----#
	ISI: 0.1
	distractor: 50.
	forced_non_decision_time: 0.
	rt_measured_from_stim_end: False
	time_available_to_respond: 1.
	is_binary_confidence: False
	#----- IO keys -----#
	session_parser: lambda f: (int(re.search('(?<=_B)[0-9]+(?=_)',f).group())-1)//4+1
	file_extension: .mat
	time_conversion_to_seconds: 1e-3
	data_structure: {"data_fields":{"contrast": "lambda x: x['trial'][:,1]",\
									"rt": "lambda x: x['trial'][:,5]",\
									"performance": "lambda x: x['trial'][:,7]",\
									"confidence": "lambda x: x['trial'][:,8]",\
									"selected_side": "lambda x: x['trial'][:,9]"}}
end experiment exp1

begin experiment exp2
	#----- DecisionModel keys -----#
	tp: 0.
	T: .3
	iti: 2.
	dt: 0.005
	external_var: 0.
	n: 101
	reward: 1.
	penalty: 0.
	#----- Fitter keys -----#
	ISI: 0.5
	distractor: 0.
	forced_non_decision_time: 0.3
	rt_measured_from_stim_end: True
	is_binary_confidence: False
	#----- IO keys -----#
	session_parser: lambda f: int(re.search('(?<=sesion)[0-9]+',f).group())
	file_extension: .mat
	time_conversion_to_seconds: 1.
	excluded_files: (.*)quest.mat
	data_structure: {"data_fields":{"contrast": "lambda x: x['QQ'][0]",\
									"rt": "lambda x: x['RT'][0]",\
									"performance": "lambda x: x['correct'][0]",\
									"confidence": "lambda x: x['SEGU'][0]",\
									"selected_side": "lambda x: x['RTA'][0]",\
									"confidence_rt": "lambda x: x['SEGUTIME'][0]",\
									"target_location": "lambda x: x['orden'][0]"}}
end experiment exp2

begin experiment exp3
	#----- DecisionModel keys -----#
	tp: 0.
	T: 0.3
	iti: 1.5
	dt: 0.005
	external_var: 0.
	n: 101
	reward: 1.
	penalty: 0.
	#----- Fitter keys -----#
	ISI: 0.3
	distractor: 0.
	forced_non_decision_time: 0.
	rt_measured_from_stim_end: False
	is_binary_confidence: False
	#----- IO keys -----#
	session_parser: lambda f: int(re.search('(?<=sesion)[0-9]+',f).group())
	file_extension: .txt
	time_conversion_to_seconds: 1.
	excluded_files: (.*).dlm
	data_structure: {"delimiter": " ",\
					 "data_fields":{"contrast": "lambda x: np.round(x[3]*5e3)/5e3",\
									"rt": "lambda x: x[2]",\
									"performance": "lambda x: x[1]",\
									"confidence": "lambda x: x[4]",\
									"selected_side": "lambda x: x[0]",\
									"phase": "lambda x: x[5]",\
									"orientation": "lambda x: x[6]"}}
end experiment exp3

begin experiment ConfExp
	#----- DecisionModel keys -----#
	tp: 0.
	T: 5.
	iti: 3.
	dt: 1e-3
	reward: 1
	penalty: 0
	n: 101
	# external_var can be a float or a list of floats (e.g. [10.,20.,30.])
	external_var: [0.5,1.,1.5] # The external_var units must be stimulus variance over time (e.g. contrast**2/s).
	# prior_var_prob is only used if external_var is a list.
	# It represents the prior probability of each variance.
	# The probabilities are normalized when they are loaded.
	prior_var_prob: [0.3,0.3,0.3]
	#----- Fitter keys -----#
	ISI: 0.1
	rt_cutoff: 14.
	distractor: 0.
	forced_non_decision_time: 1.
	rt_measured_from_stim_end: True # If False, rt are measured from stim start. If True, they are measured from the stim end
	time_available_to_respond: inf
	is_binary_confidence: True # Can be True or False to indicate if the confidence data is binary or not
	#----- IO keys -----#
	session_parser: lambda f: int(f.split('/')[-1][3:5])
	file_extension: .csv
	time_conversion_to_seconds: 1.
	
	# Order is ,choice_rt,confidence,mc,response,noise_sigma,side,correct,snum,session_num,block_num
	data_structure:{"delimiter": ",",\
>>>>>>> b96c822e
					 "data_fields":{"rt": "lambda x: x[1][1:]",\
									"confidence": "lambda x: x[2][1:]-1",\
									"contrast": "lambda x: x[3][1:]",\
									"variance": "lambda x: x[5][1:]",\
									"side": "lambda x: x[6][1:]",\
									"performance": "lambda x: x[7][1:]"}}
end experiment ConfExp<|MERGE_RESOLUTION|>--- conflicted
+++ resolved
@@ -3,7 +3,7 @@
 begin experiment ConfExp
 	#----- DecisionModel keys -----#
 	tp: 0.
-	T: 5.
+	T: 1.
 	iti: 3.
 	dt: 1e-3
 	reward: 1
@@ -28,130 +28,9 @@
   file_extension: .csv
   time_conversion_to_seconds: 1.
 
-<<<<<<< HEAD
   # Order is ,choice_rt,confidence,mc,response,noise_sigma,side,correct,snum,session_num,block_num
   data_structure:{"delimiter": ",",\
-=======
-begin experiment exp1
-	#----- DecisionModel keys -----#
-	tp: 0.
-	T: 1.
-	iti: 3.
-	dt: 0.008
-	external_var: 1000.
-	n: 101
-	reward: 1.
-	penalty: 0.
-	#----- Fitter keys -----#
-	ISI: 0.1
-	distractor: 50.
-	forced_non_decision_time: 0.
-	rt_measured_from_stim_end: False
-	time_available_to_respond: 1.
-	is_binary_confidence: False
-	#----- IO keys -----#
-	session_parser: lambda f: (int(re.search('(?<=_B)[0-9]+(?=_)',f).group())-1)//4+1
-	file_extension: .mat
-	time_conversion_to_seconds: 1e-3
-	data_structure: {"data_fields":{"contrast": "lambda x: x['trial'][:,1]",\
-									"rt": "lambda x: x['trial'][:,5]",\
-									"performance": "lambda x: x['trial'][:,7]",\
-									"confidence": "lambda x: x['trial'][:,8]",\
-									"selected_side": "lambda x: x['trial'][:,9]"}}
-end experiment exp1
 
-begin experiment exp2
-	#----- DecisionModel keys -----#
-	tp: 0.
-	T: .3
-	iti: 2.
-	dt: 0.005
-	external_var: 0.
-	n: 101
-	reward: 1.
-	penalty: 0.
-	#----- Fitter keys -----#
-	ISI: 0.5
-	distractor: 0.
-	forced_non_decision_time: 0.3
-	rt_measured_from_stim_end: True
-	is_binary_confidence: False
-	#----- IO keys -----#
-	session_parser: lambda f: int(re.search('(?<=sesion)[0-9]+',f).group())
-	file_extension: .mat
-	time_conversion_to_seconds: 1.
-	excluded_files: (.*)quest.mat
-	data_structure: {"data_fields":{"contrast": "lambda x: x['QQ'][0]",\
-									"rt": "lambda x: x['RT'][0]",\
-									"performance": "lambda x: x['correct'][0]",\
-									"confidence": "lambda x: x['SEGU'][0]",\
-									"selected_side": "lambda x: x['RTA'][0]",\
-									"confidence_rt": "lambda x: x['SEGUTIME'][0]",\
-									"target_location": "lambda x: x['orden'][0]"}}
-end experiment exp2
-
-begin experiment exp3
-	#----- DecisionModel keys -----#
-	tp: 0.
-	T: 0.3
-	iti: 1.5
-	dt: 0.005
-	external_var: 0.
-	n: 101
-	reward: 1.
-	penalty: 0.
-	#----- Fitter keys -----#
-	ISI: 0.3
-	distractor: 0.
-	forced_non_decision_time: 0.
-	rt_measured_from_stim_end: False
-	is_binary_confidence: False
-	#----- IO keys -----#
-	session_parser: lambda f: int(re.search('(?<=sesion)[0-9]+',f).group())
-	file_extension: .txt
-	time_conversion_to_seconds: 1.
-	excluded_files: (.*).dlm
-	data_structure: {"delimiter": " ",\
-					 "data_fields":{"contrast": "lambda x: np.round(x[3]*5e3)/5e3",\
-									"rt": "lambda x: x[2]",\
-									"performance": "lambda x: x[1]",\
-									"confidence": "lambda x: x[4]",\
-									"selected_side": "lambda x: x[0]",\
-									"phase": "lambda x: x[5]",\
-									"orientation": "lambda x: x[6]"}}
-end experiment exp3
-
-begin experiment ConfExp
-	#----- DecisionModel keys -----#
-	tp: 0.
-	T: 5.
-	iti: 3.
-	dt: 1e-3
-	reward: 1
-	penalty: 0
-	n: 101
-	# external_var can be a float or a list of floats (e.g. [10.,20.,30.])
-	external_var: [0.5,1.,1.5] # The external_var units must be stimulus variance over time (e.g. contrast**2/s).
-	# prior_var_prob is only used if external_var is a list.
-	# It represents the prior probability of each variance.
-	# The probabilities are normalized when they are loaded.
-	prior_var_prob: [0.3,0.3,0.3]
-	#----- Fitter keys -----#
-	ISI: 0.1
-	rt_cutoff: 14.
-	distractor: 0.
-	forced_non_decision_time: 1.
-	rt_measured_from_stim_end: True # If False, rt are measured from stim start. If True, they are measured from the stim end
-	time_available_to_respond: inf
-	is_binary_confidence: True # Can be True or False to indicate if the confidence data is binary or not
-	#----- IO keys -----#
-	session_parser: lambda f: int(f.split('/')[-1][3:5])
-	file_extension: .csv
-	time_conversion_to_seconds: 1.
-	
-	# Order is ,choice_rt,confidence,mc,response,noise_sigma,side,correct,snum,session_num,block_num
-	data_structure:{"delimiter": ",",\
->>>>>>> b96c822e
 					 "data_fields":{"rt": "lambda x: x[1][1:]",\
 									"confidence": "lambda x: x[2][1:]-1",\
 									"contrast": "lambda x: x[3][1:]",\
